--- conflicted
+++ resolved
@@ -47,76 +47,12 @@
 	 * @since 1.0
 	 */
 	public function header_scripts() {
-
-		$ref = get_query_var( $this->get_referral_var() );
-
-		if( empty( $ref ) ) {
-
-			$ref = ! empty( $_GET[ $this->get_referral_var() ] ) ? $_GET[ $this->get_referral_var() ] : false;
-
-		}
-
 ?>
-<<<<<<< HEAD
 		<script type="text/javascript">
-		jQuery(document).ready(function($) {
-
-			var cookie = $.cookie( 'affwp_ref' );
-			<?php if( empty( $ref ) ) : ?>
-				var ref = affwp_get_query_vars()["<?php echo $this->get_referral_var(); ?>"];
-			<?php else : ?>
-				var ref = "<?php echo $ref; ?>";
-			<?php endif; ?>
-			// If a referral var is present and a referral cookie is not already set
-			if( ref && ! cookie ) {
-
-				var cookie_value = ref;
-
-				// Set the cookie and expire it after 24 hours
-				$.cookie( 'affwp_ref', cookie_value, { expires: <?php echo $this->get_expiration_time(); ?>, path: '/' } );
-
-				// Fire an ajax request to log the hit
-				$.ajax({
-					type: "POST",
-					data: {
-						action: 'affwp_track_visit',
-						affiliate: ref,
-						url: document.URL,
-						referrer: document.referrer
-					},
-					url: affwp_scripts.ajaxurl,
-					success: function (response) {
-						$.cookie( 'affwp_ref_visit_id', response, { expires: <?php echo $this->get_expiration_time(); ?>, path: '/' } );
-					}
-
-				}).fail(function (response) {
-					if ( window.console && window.console.log ) {
-						console.log( response );
-					}
-				}).done(function (response) {
-				});
-
-			}
-
-			function affwp_get_query_vars() {
-				var vars = [], hash;
-				var hashes = window.location.href.slice(window.location.href.indexOf('?') + 1).split('&');
-				for(var i = 0; i < hashes.length; i++) {
-					hash = hashes[i].split('=');
-					vars.push(hash[0]);
-					vars[hash[0]] = hash[1];
-				}
-				return vars;
-			}
-		});
+		var AFFWP = AFFWP || {};
+		AFFWP.referral_var = '<?php echo $this->get_referral_var(); ?>';
+		AFFWP.expiration = <?php echo $this->get_expiration_time(); ?>;
 		</script>
-=======
-<script type="text/javascript">
-var AFFWP = AFFWP || {};
-AFFWP.referral_var = '<?php echo $this->get_referral_var(); ?>';
-AFFWP.expiration = <?php echo $this->get_expiration_time(); ?>;
-</script>
->>>>>>> c621f9d2
 <?php
 	}
 
