--- conflicted
+++ resolved
@@ -78,8 +78,7 @@
 				$amount = affwp_currency_filter( affwp_format_amount( $referral_total ) );
 				$name   = affiliate_wp()->affiliates->get_affiliate_name( $this->affiliate_id );
 
-				$message = apply_filters( 'affwp_' . $this->context . '_insert_payment_note', sprintf( __( 'Referral #%d for %s recorded for %s', 'affiliate-wp' ), $referral_id, $amount, $name ), $referral_id, $amount, $name, $payment_id );
-				edd_insert_payment_note( $payment_id, $message );
+				edd_insert_payment_note( $payment_id, sprintf( __( 'Referral #%d for %s recorded for %s', 'affiliate-wp' ), $referral_id, $amount, $name ) );
 			}
 		}
 
@@ -106,7 +105,7 @@
 			foreach( $discounts as $code ) {
 
 				$discount_id  = edd_get_discount_id_by_code( $code );
-				$affiliate_id = apply_filters( 'affwp_discount_affiliate', get_post_meta( $discount_id, 'affwp_discount_affiliate', true ), $payment_id, $discount_id );
+				$affiliate_id = get_post_meta( $discount_id, 'affwp_discount_affiliate', true );
 
 				if( ! $affiliate_id ) {
 					continue;
@@ -115,17 +114,11 @@
 				$this->affiliate_id = $affiliate_id;
 
 				$existing = affiliate_wp()->referrals->get_by( 'reference', $payment_id, $this->context );
-					
+
 				if( ! empty( $existing->referral_id ) ) {
-<<<<<<< HEAD
-					
-					// If a referral was already recorded, overwrite it with the affiliate from the coupon
-					affiliate_wp()->referrals->update( $existing->referral_id, array( 'affiliate_id' => $affiliate_id, 'status' => 'unpaid' ) );
-=======
 
 					// If a referral was already recored, overwrite it with the affiliate from the coupon
 					affiliate_wp()->referrals->update( $existing->referral_id, array( 'affiliate_id' => $this->affiliate_id, 'status' => 'unpaid' ) );
->>>>>>> 72b541d1
 
 				} else {
 
@@ -158,12 +151,6 @@
 						'context'      => $this->context
 					) );
 
-<<<<<<< HEAD
-				
-					affwp_set_referral_status( $referral_id, 'unpaid' );
-
-=======
->>>>>>> 72b541d1
 					$referral_total = affwp_currency_filter( affwp_format_amount( $referral_total ) );
 					$name           = affiliate_wp()->affiliates->get_affiliate_name( $affiliate_id );
 
