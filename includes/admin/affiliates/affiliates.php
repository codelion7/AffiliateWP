<?php
/**
 * Affiiates Admin
 *
 * @package     AffiliateWP
 * @subpackage  Admin/Affiliates
 * @copyright   Copyright (c) 2014, Pippin Williamson
 * @license     http://opensource.org/licenses/gpl-2.0.php GNU Public License
 * @since       1.0
 */


// Exit if accessed directly
if ( ! defined( 'ABSPATH' ) ) exit;

function affwp_affiliates_admin() {

	if ( isset( $_GET['action'] ) && 'view_affiliate' == $_GET['action'] ) {

		include AFFILIATEWP_PLUGIN_DIR . 'includes/admin/affiliates/view.php';

	} else if ( isset( $_GET['action'] ) && 'add_affiliate' == $_GET['action'] ) {

		include AFFILIATEWP_PLUGIN_DIR . 'includes/admin/affiliates/new.php';

	} else if ( isset( $_GET['action'] ) && 'edit_affiliate' == $_GET['action'] ) {

		include AFFILIATEWP_PLUGIN_DIR . 'includes/admin/affiliates/edit.php';

<<<<<<< HEAD
	} else if ( isset( $_GET['action'] ) && 'review_affiliate' == $_GET['action'] ) {
		
		include AFFILIATEWP_PLUGIN_DIR . 'includes/admin/affiliates/review.php';
=======
	} else if( isset( $_GET['action'] ) && 'delete' == $_GET['action'] ) {

		include AFFILIATEWP_PLUGIN_DIR . 'includes/admin/affiliates/delete.php';
>>>>>>> 25e23d44

	} else {

		$affiliates_table = new AffWP_Affiliates_Table();
		$affiliates_table->prepare_items();
?>
		<div class="wrap">
			<h2><?php _e( 'Affiliates', 'affiliate-wp' ); ?>
				<a href="<?php echo add_query_arg( array( 'affwp_notice' => false, 'action' => 'add_affiliate' ) ); ?>" class="add-new-h2"><?php _e( 'Add New', 'affiliate-wp' ); ?></a>
			</h2>
			<?php do_action( 'affwp_affiliates_page_top' ); ?>
			<form id="affwp-affiliates-filter" method="get" action="<?php echo admin_url( 'admin.php?page=affiliate-wp' ); ?>">
				<?php $affiliates_table->search_box( __( 'Search', 'affiliate-wp' ), 'affwp-affiliates' ); ?>

				<input type="hidden" name="page" value="affiliate-wp-affiliates" />

				<?php $affiliates_table->views() ?>
				<?php $affiliates_table->display() ?>
			</form>
			<?php do_action( 'affwp_affiliates_page_bottom' ); ?>
		</div>
<?php

	}

}

/**
 * Process affiliate deletion requests
 *
 * @since 1.2
 * @param $data array
 * @return void
 */
function affwp_process_affiliate_deletion( $data ) {

	if( ! is_admin() ) {
		return;
	}

	if( ! current_user_can( 'manage_affiliates' ) ) {
		wp_die( __( 'You do not have permission to delete affiliate accounts', 'affiliate-wp' ) );
	}

	if( ! wp_verify_nonce( $data['affwp_delete_affiliates_nonce'], 'affwp_delete_affiliates_nonce' ) ) {
		wp_die( __( 'Security check failed', 'affiliate-wp' ) );
	}

	if( empty( $data['affwp_affiliate_ids'] ) || ! is_array( $data['affwp_affiliate_ids'] ) ) {
		wp_die( __( 'No affiliate IDs specified for deletion', 'affiliate-wp' ) );
	}

	$to_delete    = array_map( 'absint', $data['affwp_affiliate_ids'] );
	$delete_users = isset( $data['affwp_delete_users_too'] ) && current_user_can( 'delete_users' );

	foreach( $to_delete as $affiliate_id ) {

		if( $delete_users ) {

			require_once( ABSPATH . 'wp-admin/includes/user.php' );

			$user_id = affwp_get_affiliate_user_id( $affiliate_id );
			wp_delete_user( $user_id );

		}

		affwp_delete_affiliate( $affiliate_id, true );

	}

	wp_safe_redirect( admin_url( 'admin.php?page=affiliate-wp-affiliates&affwp_notice=affiliate_deleted' ) ); exit;


}

// Load WP_List_Table if not loaded
if ( ! class_exists( 'WP_List_Table' ) ) {
	require_once ABSPATH . 'wp-admin/includes/class-wp-list-table.php';
}

/**
 * AffWP_Affiliates_Table Class
 *
 * Renders the Affiliates table on the Affiliates page
 *
 * @since 1.0
 */
class AffWP_Affiliates_Table extends WP_List_Table {

	/**
	 * Number of results to show per page
	 *
	 * @var string
	 * @since 1.0
	 */
	public $per_page = 30;

	/**
	 *
	 * Total number of affiliates
	 * @var string
	 * @since 1.0
	 */
	public $total_count;

	/**
	 * Active number of affiliates
	 *
	 * @var string
	 * @since 1.0
	 */
	public $active_count;

	/**
	 * Inactive number of affiliates
	 *
	 * @var string
	 * @since 1.0
	 */
	public $inactive_count;

	/**
	 * Pending number of affiliates
	 *
	 * @var string
	 * @since 1.0
	 */
	public $pending_count;

	/**
	 * Rejected number of affiliates
	 *
	 * @var string
	 * @since 1.0
	 */
	public $rejected_count;

	/**
	 * Get things started
	 *
	 * @since 1.0
	 * @uses AffWP_Affiliates_Table::get_affiliate_counts()
	 * @see WP_List_Table::__construct()
	 */
	public function __construct() {
		global $status, $page;

		parent::__construct( array(
			'ajax'      => false
		) );

		$this->get_affiliate_counts();
	}

	/**
	 * Show the search field
	 *
	 * @access public
	 * @since 1.0
	 *
	 * @param string $text Label for the search box
	 * @param string $input_id ID of the search box
	 *
	 * @return void
	 */
	public function search_box( $text, $input_id ) {
		if ( empty( $_REQUEST['s'] ) && !$this->has_items() )
			return;

		$input_id = $input_id . '-search-input';

		if ( ! empty( $_REQUEST['orderby'] ) )
			echo '<input type="hidden" name="orderby" value="' . esc_attr( $_REQUEST['orderby'] ) . '" />';
		if ( ! empty( $_REQUEST['order'] ) )
			echo '<input type="hidden" name="order" value="' . esc_attr( $_REQUEST['order'] ) . '" />';
		?>
		<p class="search-box">
			<label class="screen-reader-text" for="<?php echo $input_id ?>"><?php echo $text; ?>:</label>
			<input type="search" id="<?php echo $input_id ?>" name="s" value="<?php _admin_search_query(); ?>" />
			<?php submit_button( $text, 'button', false, false, array( 'ID' => 'search-submit' ) ); ?>
		</p>
	<?php
	}

	/**
	 * Retrieve the view types
	 *
	 * @access public
	 * @since 1.0
	 * @return array $views All the views available
	 */
	public function get_views() {
		$base           = admin_url( 'admin.php?page=affiliate-wp-affiliates' );

		$current        = isset( $_GET['status'] ) ? $_GET['status'] : '';
		$total_count    = '&nbsp;<span class="count">(' . $this->total_count    . ')</span>';
		$active_count   = '&nbsp;<span class="count">(' . $this->active_count . ')</span>';
		$inactive_count = '&nbsp;<span class="count">(' . $this->inactive_count  . ')</span>';
		$pending_count  = '&nbsp;<span class="count">(' . $this->pending_count  . ')</span>';
		$rejected_count = '&nbsp;<span class="count">(' . $this->rejected_count  . ')</span>';

		$views = array(
			'all'		=> sprintf( '<a href="%s"%s>%s</a>', remove_query_arg( 'status', $base ), $current === 'all' || $current == '' ? ' class="current"' : '', __('All', 'affiliate-wp') . $total_count ),
			'active'	=> sprintf( '<a href="%s"%s>%s</a>', add_query_arg( 'status', 'active', $base ), $current === 'active' ? ' class="current"' : '', __('Active', 'affiliate-wp') . $active_count ),
			'inactive'	=> sprintf( '<a href="%s"%s>%s</a>', add_query_arg( 'status', 'inactive', $base ), $current === 'inactive' ? ' class="current"' : '', __('Inactive', 'affiliate-wp') . $inactive_count ),
			'pending'	=> sprintf( '<a href="%s"%s>%s</a>', add_query_arg( 'status', 'pending', $base ), $current === 'pending' ? ' class="current"' : '', __('Pending', 'affiliate-wp') . $pending_count ),
			'rejected'	=> sprintf( '<a href="%s"%s>%s</a>', add_query_arg( 'status', 'rejected', $base ), $current === 'rejected' ? ' class="current"' : '', __('Rejected', 'affiliate-wp') . $rejected_count ),
		);

		return $views;
	}

	/**
	 * Retrieve the table columns
	 *
	 * @access public
	 * @since 1.0
	 * @return array $columns Array of all the list table columns
	 */
	public function get_columns() {
		$columns = array(
			'cb'           => '<input type="checkbox" />',
			'name'         => __( 'Name', 'affiliate-wp' ),
			'affiliate_id' => __( 'ID', 'affiliate-wp' ),
			'earnings'     => __( 'Earnings', 'affiliate-wp' ),
			'rate'     	   => __( 'Rate', 'affiliate-wp' ),
			'referrals'    => __( 'Paid Referrals', 'affiliate-wp' ),
			'visits'       => __( 'Visits', 'affiliate-wp' ),
			'status'       => __( 'Status', 'affiliate-wp' ),
			'actions'      => __( 'Actions', 'affiliate-wp' ),
		);

		return $columns;
	}

	/**
	 * Retrieve the table's sortable columns
	 *
	 * @access public
	 * @since 1.0
	 * @return array Array of all the sortable columns
	 */
	public function get_sortable_columns() {
		return array(
			'name'         => array( 'name', false ),
			'affiliate_id' => array( 'affiliate_id', false ),
			'earnings'     => array( 'earnings', false ),
			'rate'         => array( 'rate', false ),
			'referrals'    => array( 'referrals', false ),
			'visits'       => array( 'visits', false ),
			'status'       => array( 'status', false ),
		);
	}

	/**
	 * This function renders most of the columns in the list table.
	 *
	 * @access public
	 * @since 1.0
	 *
	 * @param array $affiliate Contains all the data of the affiliate
	 * @param string $column_name The name of the column
	 *
	 * @return string Column Name
	 */
	function column_default( $affiliate, $column_name ) {
		switch( $column_name ){

			default:
				$value = isset( $affiliate->$column_name ) ? $affiliate->$column_name : '';
				break;
		}

		return $value;
	}

	/**
	 * Render the Name Column
	 *
	 * @access public
	 * @since 1.0
	 * @param array $affiliate Contains all the data of the discount code
	 * @return string Data shown in the Name column
	 */
	function column_name( $affiliate ) {
		$base         = admin_url( 'admin.php?page=affiliate-wp&affiliate_id=' . $affiliate->affiliate_id );
		$row_actions  = array();
		$name         = affiliate_wp()->affiliates->get_affiliate_name( $affiliate->affiliate_id );
		
		if( $name ) {
			$name = sprintf( '<a href="%s">%s</a>', get_edit_user_link( $affiliate->user_id ), $name );
		} else {
			$name = __( '(user deleted)', 'affiliate-wp' );
		}

		return $name;
	}

	/**
	 * Render the checkbox column
	 *
	 * @access public
	 * @since 1.0
	 * @param array $affiliate Contains all the data for the checkbox column
	 * @return string Displays a checkbox
	 */
	function column_cb( $affiliate ) {
		return '<input type="checkbox" name="affiliate_id[]" value="' . $affiliate->affiliate_id . '" />';
	}

	/**
	 * Render the earnings column
	 *
	 * @access public
	 * @since 1.0
	 * @param array $affiliate Contains all the data for the earnings column
	 * @return string earnings link
	 */
	function column_earnings( $affiliate ) {
		return affwp_currency_filter( affwp_format_amount( affwp_get_affiliate_earnings( $affiliate->affiliate_id ) ) );
	}

	/**
	 * Render the earnings column
	 *
	 * @access public
	 * @since 1.0
	 * @param array $affiliate Contains all the data for the earnings column
	 * @return string earnings link
	 */
	function column_rate( $affiliate ) {
		return affwp_get_affiliate_rate( $affiliate->affiliate_id, true );
	}


	/**
	 * Render the referrals column
	 *
	 * @access public
	 * @since 1.0
	 * @param array $affiliate Contains all the data for the referrals column
	 * @return string referrals link
	 */
	function column_referrals( $affiliate ) {
		return '<a href="' . admin_url( 'admin.php?page=affiliate-wp-referrals&affiliate_id=' . $affiliate->affiliate_id . '&status=paid' ) . '">' . $affiliate->referrals . '</a>';
	}

	/**
	 * Render the visits column
	 *
	 * @access public
	 * @since 1.0
	 * @param array $affiliate Contains all the data for the visits column
	 * @return string visits link
	 */
	function column_visits( $affiliate ) {
		return '<a href="' . admin_url( 'admin.php?page=affiliate-wp-visits&affiliate=' . $affiliate->affiliate_id ) . '">' . affwp_get_affiliate_visit_count( $affiliate->affiliate_id ) . '</a>';
	}

	/**
	 * Render the actions column
	 *
	 * @access public
	 * @since 1.0
	 * @param array $affiliate Contains all the data for the visits column
	 * @return string action links
	 */
	function column_actions( $affiliate ) {

		$row_actions['reports'] = '<a href="' . add_query_arg( array( 'affwp_notice' => false, 'affiliate_id' => $affiliate->affiliate_id, 'action' => 'view_affiliate' ) ) . '">' . __( 'Reports', 'affiliate-wp' ) . '</a>';
		$row_actions['edit'] = '<a href="' . add_query_arg( array( 'affwp_notice' => false, 'action' => 'edit_affiliate', 'affiliate_id' => $affiliate->affiliate_id ) ) . '">' . __( 'Edit', 'affiliate-wp' ) . '</a>';

		if ( strtolower( $affiliate->status ) == 'active' ) {
			$row_actions['deactivate'] = '<a href="' . add_query_arg( array( 'affwp_notice' => 'affiliate_deactivated', 'action' => 'deactivate', 'affiliate_id' => $affiliate->affiliate_id ) ) . '">' . __( 'Deactivate', 'affiliate-wp' ) . '</a>';
		} elseif( strtolower( $affiliate->status ) == 'pending' ) {
			$row_actions['review'] = '<a href="' . add_query_arg( array( 'affwp_notice' => false, 'action' => 'review_affiliate', 'affiliate_id' => $affiliate->affiliate_id ) ) . '">' . __( 'Review', 'affiliate-wp' ) . '</a>';
			$row_actions['accept'] = '<a href="' . add_query_arg( array( 'affwp_notice' => 'affiliate_accepted', 'action' => 'accept', 'affiliate_id' => $affiliate->affiliate_id ) ) . '">' . __( 'Accept', 'affiliate-wp' ) . '</a>';
			$row_actions['reject'] = '<a href="' . add_query_arg( array( 'affwp_notice' => 'affiliate_rejected', 'action' => 'reject', 'affiliate_id' => $affiliate->affiliate_id ) ) . '">' . __( 'Reject', 'affiliate-wp' ) . '</a>';
		} else {
			$row_actions['activate'] = '<a href="' . add_query_arg( array( 'affwp_notice' => 'affiliate_actived', 'action' => 'activate', 'affiliate_id' => $affiliate->affiliate_id ) ) . '">' . __( 'Activate', 'affiliate-wp' ) . '</a>';
		}

		$row_actions['delete'] = '<a href="' . esc_url( add_query_arg( array( 'action' => 'delete', 'affiliate_id' => $affiliate->affiliate_id, 'affwp_notice' => false ) ) ) . '">' . __( 'Delete', 'affiliate-wp' ) . '</a>';

		$row_actions = apply_filters( 'affwp_affiliate_row_actions', $row_actions, $affiliate );

		return $this->row_actions( $row_actions, true );

	}


	/**
	 * Message to be displayed when there are no items
	 *
	 * @since 1.7.2
	 * @access public
	 */
	function no_items() {
		_e( 'No affiliates found.', 'affiliate-wp' );
	}

	/**
	 * Retrieve the bulk actions
	 *
	 * @access public
	 * @since 1.0
	 * @return array $actions Array of the bulk actions
	 */
	public function get_bulk_actions() {
		$actions = array(
			'accept'     => __( 'Accept', 'affiliate-wp' ),
			'reject'     => __( 'Reject', 'affiliate-wp' ),
			'activate'   => __( 'Activate', 'affiliate-wp' ),
			'deactivate' => __( 'Deactivate', 'affiliate-wp' ),
			'delete'     => __( 'Delete', 'affiliate-wp' )
		);

		return $actions;
	}

	/**
	 * Process the bulk actions
	 *
	 * @access public
	 * @since 1.0
	 * @return void
	 */
	public function process_bulk_action() {
		$ids = isset( $_GET['affiliate_id'] ) ? $_GET['affiliate_id'] : false;

		if ( ! is_array( $ids ) ) {
			$ids = array( $ids );
		}

		$ids = array_map( 'absint', $ids );

		if ( empty( $ids ) ) {
			return;
		}

		foreach ( $ids as $id ) {

			if ( 'accept' === $this->current_action() ) {
				affwp_set_affiliate_status( $id, 'active' );
			}

			if ( 'reject' === $this->current_action() ) {
				affwp_set_affiliate_status( $id, 'rejected' );
			}

			if ( 'activate' === $this->current_action() ) {
				affwp_set_affiliate_status( $id, 'active' );
			}

			if ( 'deactivate' === $this->current_action() ) {
				affwp_set_affiliate_status( $id, 'inactive' );
			}

		}

	}

	/**
	 * Retrieve the discount code counts
	 *
	 * @access public
	 * @since 1.0
	 * @return void
	 */
	public function get_affiliate_counts() {

		$search = isset( $_GET['s'] ) ? $_GET['s'] : '';

		$this->active_count   = affiliate_wp()->affiliates->count( array( 'status' => 'active', 'search' => $search ) );
		$this->inactive_count = affiliate_wp()->affiliates->count( array( 'status' => 'inactive', 'search' => $search ) );
		$this->pending_count  = affiliate_wp()->affiliates->count( array( 'status' => 'pending', 'search' => $search ) );
		$this->rejected_count = affiliate_wp()->affiliates->count( array( 'status' => 'rejected', 'search' => $search ) );
		$this->total_count    = $this->active_count + $this->inactive_count + $this->pending_count + $this->rejected_count;
	}

	/**
	 * Retrieve all the data for all the Affiliates
	 *
	 * @access public
	 * @since 1.0
	 * @return array $affiliate_data Array of all the data for the Affiliates
	 */
	public function affiliate_data() {

		$page    = isset( $_GET['paged'] )    ? absint( $_GET['paged'] ) : 1;
		$status  = isset( $_GET['status'] )   ? $_GET['status']          : '';
		$search  = isset( $_GET['s'] )        ? $_GET['s']               : '';
		$order   = isset( $_GET['order'] )    ? $_GET['order']           : 'DESC';
		$orderby = isset( $_GET['orderby'] )  ? $_GET['orderby']         : 'affiliate_id';

		$affiliates   = affiliate_wp()->affiliates->get_affiliates( array(
			'number'  => $this->per_page,
			'offset'  => $this->per_page * ( $page - 1 ),
			'status'  => $status,
			'search'  => $search,
			'orderby' => $orderby,
			'order'   => $order
		) );
		return $affiliates;
	}

	/**
	 * Setup the final data for the table
	 *
	 * @access public
	 * @since 1.0
	 * @uses AffWP_Affiliates_Table::get_columns()
	 * @uses AffWP_Affiliates_Table::get_sortable_columns()
	 * @uses AffWP_Affiliates_Table::process_bulk_action()
	 * @uses AffWP_Affiliates_Table::affiliate_data()
	 * @uses WP_List_Table::get_pagenum()
	 * @uses WP_List_Table::set_pagination_args()
	 * @return void
	 */
	public function prepare_items() {
		$per_page = $this->per_page;

		$columns = $this->get_columns();

		$hidden = array();

		$sortable = $this->get_sortable_columns();

		$this->_column_headers = array( $columns, $hidden, $sortable );

		$this->process_bulk_action();

		$data = $this->affiliate_data();

		$current_page = $this->get_pagenum();

		$status = isset( $_GET['status'] ) ? $_GET['status'] : 'any';

		switch( $status ) {
			case 'active':
				$total_items = $this->active_count;
				break;
			case 'inactive':
				$total_items = $this->inactive_count;
				break;
			case 'pending':
				$total_items = $this->inactive_count;
				break;
			case 'rejected':
				$total_items = $this->inactive_count;
				break;
			case 'any':
				$total_items = $this->total_count;
				break;
		}

		$this->items = $data;

		$this->set_pagination_args( array(
				'total_items' => $total_items,
				'per_page'    => $per_page,
				'total_pages' => ceil( $total_items / $per_page )
			)
		);
	}
}<|MERGE_RESOLUTION|>--- conflicted
+++ resolved
@@ -27,15 +27,13 @@
 
 		include AFFILIATEWP_PLUGIN_DIR . 'includes/admin/affiliates/edit.php';
 
-<<<<<<< HEAD
 	} else if ( isset( $_GET['action'] ) && 'review_affiliate' == $_GET['action'] ) {
 		
 		include AFFILIATEWP_PLUGIN_DIR . 'includes/admin/affiliates/review.php';
-=======
+
 	} else if( isset( $_GET['action'] ) && 'delete' == $_GET['action'] ) {
 
 		include AFFILIATEWP_PLUGIN_DIR . 'includes/admin/affiliates/delete.php';
->>>>>>> 25e23d44
 
 	} else {
 
