<?php
/**
 * Affiiates Admin
 *
 * @package     AffiliateWP
 * @subpackage  Admin/Affiliates
 * @copyright   Copyright (c) 2014, Pippin Williamson
 * @license     http://opensource.org/licenses/gpl-2.0.php GNU Public License
 * @since       1.0
 */


// Exit if accessed directly
if ( ! defined( 'ABSPATH' ) ) exit;

include AFFILIATEWP_PLUGIN_DIR . 'includes/admin/affiliates/screen-options.php';

function affwp_affiliates_admin() {

	$action = null;

	if ( isset( $_GET['action2'] ) && '-1' !== $_GET['action2'] ) {
		$action = $_GET['action2'];
	} elseif ( isset( $_GET['action'] ) && '-1' !== $_GET['action'] ) {
		$action = $_GET['action'];
	}

	if ( 'view_affiliate' === $action ) {

		include AFFILIATEWP_PLUGIN_DIR . 'includes/admin/affiliates/view.php';

	} elseif ( 'add_affiliate' === $action ) {

		include AFFILIATEWP_PLUGIN_DIR . 'includes/admin/affiliates/new.php';

	} elseif ( 'edit_affiliate' === $action ) {

		include AFFILIATEWP_PLUGIN_DIR . 'includes/admin/affiliates/edit.php';

<<<<<<< HEAD
	} elseif ( 'review_affiliate' === $action ) {
=======
	} else if ( isset( $_GET['action'] ) && 'review_affiliate' == $_GET['action'] ) {
>>>>>>> 30a74c66

		include AFFILIATEWP_PLUGIN_DIR . 'includes/admin/affiliates/review.php';

	} elseif ( 'delete' === $action ) {

		include AFFILIATEWP_PLUGIN_DIR . 'includes/admin/affiliates/delete.php';

	} else {

		$affiliates_table = new AffWP_Affiliates_Table();
		$affiliates_table->prepare_items();
?>
		<div class="wrap">
			<h2><?php _e( 'Affiliates', 'affiliate-wp' ); ?>
				<a href="<?php echo esc_url( add_query_arg( array( 'affwp_notice' => false, 'action' => 'add_affiliate' ) ) ); ?>" class="add-new-h2"><?php _e( 'Add New', 'affiliate-wp' ); ?></a>
			</h2>
			<?php do_action( 'affwp_affiliates_page_top' ); ?>
			<form id="affwp-affiliates-filter" method="get" action="<?php echo admin_url( 'admin.php?page=affiliate-wp' ); ?>">
				<?php $affiliates_table->search_box( __( 'Search', 'affiliate-wp' ), 'affwp-affiliates' ); ?>

				<input type="hidden" name="page" value="affiliate-wp-affiliates" />

				<?php $affiliates_table->views() ?>
				<?php $affiliates_table->display() ?>
			</form>
			<?php do_action( 'affwp_affiliates_page_bottom' ); ?>
		</div>
<?php

	}

}

// Load WP_List_Table if not loaded
if ( ! class_exists( 'WP_List_Table' ) ) {
	require_once ABSPATH . 'wp-admin/includes/class-wp-list-table.php';
}

/**
 * AffWP_Affiliates_Table Class
 *
 * Renders the Affiliates table on the Affiliates page
 *
 * @since 1.0
 */
class AffWP_Affiliates_Table extends WP_List_Table {

	/**
	 * Default number of items to show per page
	 *
	 * @var string
	 * @since 1.0
	 */
	public $per_page = 30;

	/**
	 *
	 * Total number of affiliates
	 * @var string
	 * @since 1.0
	 */
	public $total_count;

	/**
	 * Active number of affiliates
	 *
	 * @var string
	 * @since 1.0
	 */
	public $active_count;

	/**
	 * Inactive number of affiliates
	 *
	 * @var string
	 * @since 1.0
	 */
	public $inactive_count;

	/**
	 * Pending number of affiliates
	 *
	 * @var string
	 * @since 1.0
	 */
	public $pending_count;

	/**
	 * Rejected number of affiliates
	 *
	 * @var string
	 * @since 1.0
	 */
	public $rejected_count;

	/**
	 * Get things started
	 *
	 * @since 1.0
	 * @uses AffWP_Affiliates_Table::get_affiliate_counts()
	 * @see WP_List_Table::__construct()
	 */
	public function __construct() {
		global $status, $page;

		parent::__construct( array(
			'ajax'      => false
		) );

		$this->get_affiliate_counts();
	}

	/**
	 * Show the search field
	 *
	 * @access public
	 * @since 1.0
	 *
	 * @param string $text Label for the search box
	 * @param string $input_id ID of the search box
	 *
	 * @return void
	 */
	public function search_box( $text, $input_id ) {
		if ( empty( $_REQUEST['s'] ) && !$this->has_items() )
			return;

		$input_id = $input_id . '-search-input';

		if ( ! empty( $_REQUEST['orderby'] ) )
			echo '<input type="hidden" name="orderby" value="' . esc_attr( $_REQUEST['orderby'] ) . '" />';
		if ( ! empty( $_REQUEST['order'] ) )
			echo '<input type="hidden" name="order" value="' . esc_attr( $_REQUEST['order'] ) . '" />';
		?>
		<p class="search-box">
			<label class="screen-reader-text" for="<?php echo $input_id ?>"><?php echo $text; ?>:</label>
			<input type="search" id="<?php echo $input_id ?>" name="s" value="<?php _admin_search_query(); ?>" />
			<?php submit_button( $text, 'button', false, false, array( 'ID' => 'search-submit' ) ); ?>
		</p>
	<?php
	}

	/**
	 * Retrieve the view types
	 *
	 * @access public
	 * @since 1.0
	 * @return array $views All the views available
	 */
	public function get_views() {
		$base           = admin_url( 'admin.php?page=affiliate-wp-affiliates' );

		$current        = isset( $_GET['status'] ) ? $_GET['status'] : '';
		$total_count    = '&nbsp;<span class="count">(' . $this->total_count    . ')</span>';
		$active_count   = '&nbsp;<span class="count">(' . $this->active_count . ')</span>';
		$inactive_count = '&nbsp;<span class="count">(' . $this->inactive_count  . ')</span>';
		$pending_count  = '&nbsp;<span class="count">(' . $this->pending_count  . ')</span>';
		$rejected_count = '&nbsp;<span class="count">(' . $this->rejected_count  . ')</span>';

		$views = array(
			'all'		=> sprintf( '<a href="%s"%s>%s</a>', esc_url( remove_query_arg( 'status', $base ) ), $current === 'all' || $current == '' ? ' class="current"' : '', __('All', 'affiliate-wp') . $total_count ),
			'active'	=> sprintf( '<a href="%s"%s>%s</a>', esc_url( add_query_arg( 'status', 'active', $base ) ), $current === 'active' ? ' class="current"' : '', __('Active', 'affiliate-wp') . $active_count ),
			'inactive'	=> sprintf( '<a href="%s"%s>%s</a>', esc_url( add_query_arg( 'status', 'inactive', $base ) ), $current === 'inactive' ? ' class="current"' : '', __('Inactive', 'affiliate-wp') . $inactive_count ),
			'pending'	=> sprintf( '<a href="%s"%s>%s</a>', esc_url( add_query_arg( 'status', 'pending', $base ) ), $current === 'pending' ? ' class="current"' : '', __('Pending', 'affiliate-wp') . $pending_count ),
			'rejected'	=> sprintf( '<a href="%s"%s>%s</a>', esc_url( add_query_arg( 'status', 'rejected', $base ) ), $current === 'rejected' ? ' class="current"' : '', __('Rejected', 'affiliate-wp') . $rejected_count ),
		);

		return $views;
	}

	/**
	 * Retrieve the table columns
	 *
	 * @access public
	 * @since 1.0
	 * @return array $columns Array of all the list table columns
	 */
	public function get_columns() {
		$columns = array(
			'cb'           => '<input type="checkbox" />',
			'name'         => __( 'Name', 'affiliate-wp' ),
			'affiliate_id' => __( 'ID', 'affiliate-wp' ),
			'earnings'     => __( 'Earnings', 'affiliate-wp' ),
			'rate'     	   => __( 'Rate', 'affiliate-wp' ),
			'referrals'    => __( 'Paid Referrals', 'affiliate-wp' ),
			'visits'       => __( 'Visits', 'affiliate-wp' ),
			'status'       => __( 'Status', 'affiliate-wp' ),
			'actions'      => __( 'Actions', 'affiliate-wp' ),
		);

		return $columns;
	}

	/**
	 * Retrieve the table's sortable columns
	 *
	 * @access public
	 * @since 1.0
	 * @return array Array of all the sortable columns
	 */
	public function get_sortable_columns() {
		return array(
			'name'         => array( 'name', false ),
			'affiliate_id' => array( 'affiliate_id', false ),
			'earnings'     => array( 'earnings', false ),
			'rate'         => array( 'rate', false ),
			'referrals'    => array( 'referrals', false ),
			'visits'       => array( 'visits', false ),
			'status'       => array( 'status', false ),
		);
	}

	/**
	 * This function renders most of the columns in the list table.
	 *
	 * @access public
	 * @since 1.0
	 *
	 * @param array $affiliate Contains all the data of the affiliate
	 * @param string $column_name The name of the column
	 *
	 * @return string Column Name
	 */
	function column_default( $affiliate, $column_name ) {
		switch( $column_name ){

			default:
				$value = isset( $affiliate->$column_name ) ? $affiliate->$column_name : '';
				break;
		}

		return $value;
	}

	/**
	 * Render the Name Column
	 *
	 * @access public
	 * @since 1.0
	 * @param array $affiliate Contains all the data of the discount code
	 * @return string Data shown in the Name column
	 */
	function column_name( $affiliate ) {
		$base         = admin_url( 'admin.php?page=affiliate-wp&affiliate_id=' . $affiliate->affiliate_id );
		$row_actions  = array();
		$name         = affiliate_wp()->affiliates->get_affiliate_name( $affiliate->affiliate_id );

		if( $name ) {
			$name = sprintf( '<a href="%s">%s</a>', get_edit_user_link( $affiliate->user_id ), $name );
		} else {
			$name = __( '(user deleted)', 'affiliate-wp' );
		}

		return $name;
	}

	/**
	 * Render the checkbox column
	 *
	 * @access public
	 * @since 1.0
	 * @param array $affiliate Contains all the data for the checkbox column
	 * @return string Displays a checkbox
	 */
	function column_cb( $affiliate ) {
		return '<input type="checkbox" name="affiliate_id[]" value="' . absint( $affiliate->affiliate_id ) . '" />';
	}

	/**
	 * Render the earnings column
	 *
	 * @access public
	 * @since 1.0
	 * @param array $affiliate Contains all the data for the earnings column
	 * @return string earnings link
	 */
	function column_earnings( $affiliate ) {
		return affwp_currency_filter( affwp_format_amount( affwp_get_affiliate_earnings( $affiliate->affiliate_id ) ) );
	}

	/**
	 * Render the earnings column
	 *
	 * @access public
	 * @since 1.0
	 * @param array $affiliate Contains all the data for the earnings column
	 * @return string earnings link
	 */
	function column_rate( $affiliate ) {
		return affwp_get_affiliate_rate( $affiliate->affiliate_id, true );
	}


	/**
	 * Render the referrals column
	 *
	 * @access public
	 * @since 1.0
	 * @param array $affiliate Contains all the data for the referrals column
	 * @return string referrals link
	 */
	function column_referrals( $affiliate ) {
		return '<a href="' . admin_url( 'admin.php?page=affiliate-wp-referrals&affiliate_id=' . $affiliate->affiliate_id . '&status=paid' ) . '">' . $affiliate->referrals . '</a>';
	}

	/**
	 * Render the visits column
	 *
	 * @access public
	 * @since 1.0
	 * @param array $affiliate Contains all the data for the visits column
	 * @return string visits link
	 */
	function column_visits( $affiliate ) {
		return '<a href="' . admin_url( 'admin.php?page=affiliate-wp-visits&affiliate=' . $affiliate->affiliate_id ) . '">' . affwp_get_affiliate_visit_count( $affiliate->affiliate_id ) . '</a>';
	}

	/**
	 * Render the actions column
	 *
	 * @access public
	 * @since 1.0
	 * @param array $affiliate Contains all the data for the visits column
	 * @return string action links
	 */
	function column_actions( $affiliate ) {

		$row_actions['reports'] = '<a href="' . esc_url( add_query_arg( array( 'affwp_notice' => false, 'affiliate_id' => $affiliate->affiliate_id, 'action' => 'view_affiliate' ) ) ) . '">' . __( 'Reports', 'affiliate-wp' ) . '</a>';
		$row_actions['edit'] = '<a href="' . esc_url( add_query_arg( array( 'affwp_notice' => false, 'action' => 'edit_affiliate', 'affiliate_id' => $affiliate->affiliate_id ) ) ) . '">' . __( 'Edit', 'affiliate-wp' ) . '</a>';

		if ( strtolower( $affiliate->status ) == 'active' ) {
			$row_actions['deactivate'] = '<a href="' . esc_url( add_query_arg( array( 'affwp_notice' => 'affiliate_deactivated', 'action' => 'deactivate', 'affiliate_id' => $affiliate->affiliate_id ) ) ) . '">' . __( 'Deactivate', 'affiliate-wp' ) . '</a>';
		} elseif( strtolower( $affiliate->status ) == 'pending' ) {
			$row_actions['review'] = '<a href="' . esc_url( add_query_arg( array( 'affwp_notice' => false, 'action' => 'review_affiliate', 'affiliate_id' => $affiliate->affiliate_id ) ) ) . '">' . __( 'Review', 'affiliate-wp' ) . '</a>';
			$row_actions['accept'] = '<a href="' . esc_url( add_query_arg( array( 'affwp_notice' => 'affiliate_accepted', 'action' => 'accept', 'affiliate_id' => $affiliate->affiliate_id ) ) ) . '">' . __( 'Accept', 'affiliate-wp' ) . '</a>';
			$row_actions['reject'] = '<a href="' . esc_url( add_query_arg( array( 'affwp_notice' => 'affiliate_rejected', 'action' => 'reject', 'affiliate_id' => $affiliate->affiliate_id ) ) ) . '">' . __( 'Reject', 'affiliate-wp' ) . '</a>';
		} else {
			$row_actions['activate'] = '<a href="' . esc_url( add_query_arg( array( 'affwp_notice' => 'affiliate_actived', 'action' => 'activate', 'affiliate_id' => $affiliate->affiliate_id ) ) ) . '">' . __( 'Activate', 'affiliate-wp' ) . '</a>';
		}

		$row_actions['delete'] = '<a href="' . esc_url( add_query_arg( array( 'action' => 'delete', 'affiliate_id' => $affiliate->affiliate_id, 'affwp_notice' => false ) ) ) . '">' . __( 'Delete', 'affiliate-wp' ) . '</a>';

		$row_actions = apply_filters( 'affwp_affiliate_row_actions', $row_actions, $affiliate );

		return $this->row_actions( $row_actions, true );

	}


	/**
	 * Message to be displayed when there are no items
	 *
	 * @since 1.7.2
	 * @access public
	 */
	function no_items() {
		_e( 'No affiliates found.', 'affiliate-wp' );
	}

	/**
	 * Retrieve the bulk actions
	 *
	 * @access public
	 * @since 1.0
	 * @return array $actions Array of the bulk actions
	 */
	public function get_bulk_actions() {
		$actions = array(
			'accept'     => __( 'Accept', 'affiliate-wp' ),
			'reject'     => __( 'Reject', 'affiliate-wp' ),
			'activate'   => __( 'Activate', 'affiliate-wp' ),
			'deactivate' => __( 'Deactivate', 'affiliate-wp' ),
			'delete'     => __( 'Delete', 'affiliate-wp' )
		);

		return apply_filters( 'affwp_affilates_bulk_actions', $actions );
	}

	/**
	 * Process the bulk actions
	 *
	 * @access public
	 * @since 1.0
	 * @return void
	 */
	public function process_bulk_action() {
		$ids = isset( $_GET['affiliate_id'] ) ? $_GET['affiliate_id'] : false;

		if ( ! is_array( $ids ) ) {
			$ids = array( $ids );
		}

		$ids = array_map( 'absint', $ids );

		if ( empty( $ids ) ) {
			return;
		}

		foreach ( $ids as $id ) {

			if ( 'accept' === $this->current_action() ) {
				affwp_set_affiliate_status( $id, 'active' );
			}

			if ( 'reject' === $this->current_action() ) {
				affwp_set_affiliate_status( $id, 'rejected' );
			}

			if ( 'activate' === $this->current_action() ) {
				affwp_set_affiliate_status( $id, 'active' );
			}

			if ( 'deactivate' === $this->current_action() ) {
				affwp_set_affiliate_status( $id, 'inactive' );
			}

		}

	}

	/**
	 * Retrieve the discount code counts
	 *
	 * @access public
	 * @since 1.0
	 * @return void
	 */
	public function get_affiliate_counts() {

		$search = isset( $_GET['s'] ) ? $_GET['s'] : '';

		$this->active_count   = affiliate_wp()->affiliates->count( array( 'status' => 'active', 'search' => $search ) );
		$this->inactive_count = affiliate_wp()->affiliates->count( array( 'status' => 'inactive', 'search' => $search ) );
		$this->pending_count  = affiliate_wp()->affiliates->count( array( 'status' => 'pending', 'search' => $search ) );
		$this->rejected_count = affiliate_wp()->affiliates->count( array( 'status' => 'rejected', 'search' => $search ) );
		$this->total_count    = $this->active_count + $this->inactive_count + $this->pending_count + $this->rejected_count;
	}

	/**
	 * Retrieve all the data for all the Affiliates
	 *
	 * @access public
	 * @since 1.0
	 * @return array $affiliate_data Array of all the data for the Affiliates
	 */
	public function affiliate_data() {

		$page    = isset( $_GET['paged'] )    ? absint( $_GET['paged'] ) : 1;
		$status  = isset( $_GET['status'] )   ? $_GET['status']          : '';
		$search  = isset( $_GET['s'] )        ? $_GET['s']               : '';
		$order   = isset( $_GET['order'] )    ? $_GET['order']           : 'DESC';
		$orderby = isset( $_GET['orderby'] )  ? $_GET['orderby']         : 'affiliate_id';

		$per_page = $this->get_items_per_page( 'affwp_edit_affiliates_per_page', $this->per_page );

		$affiliates   = affiliate_wp()->affiliates->get_affiliates( array(
			'number'  => $per_page,
			'offset'  => $per_page * ( $page - 1 ),
			'status'  => $status,
			'search'  => $search,
			'orderby' => sanitize_text_field( $orderby ),
			'order'   => sanitize_text_field( $order )
		) );
		return $affiliates;
	}

	/**
	 * Setup the final data for the table
	 *
	 * @access public
	 * @since 1.0
	 * @uses AffWP_Affiliates_Table::get_columns()
	 * @uses AffWP_Affiliates_Table::get_sortable_columns()
	 * @uses AffWP_Affiliates_Table::process_bulk_action()
	 * @uses AffWP_Affiliates_Table::affiliate_data()
	 * @uses WP_List_Table::get_pagenum()
	 * @uses WP_List_Table::set_pagination_args()
	 * @return void
	 */
	public function prepare_items() {
		$per_page = $this->get_items_per_page( 'affwp_edit_affiliates_per_page', $this->per_page );

		$columns = $this->get_columns();

		$hidden = array();

		$sortable = $this->get_sortable_columns();

		$this->_column_headers = array( $columns, $hidden, $sortable );

		$this->process_bulk_action();

		$data = $this->affiliate_data();

		$current_page = $this->get_pagenum();

		$status = isset( $_GET['status'] ) ? $_GET['status'] : 'any';

		switch( $status ) {
			case 'active':
				$total_items = $this->active_count;
				break;
			case 'inactive':
				$total_items = $this->inactive_count;
				break;
			case 'pending':
				$total_items = $this->pending_count;
				break;
			case 'rejected':
				$total_items = $this->rejected_count;
				break;
			case 'any':
				$total_items = $this->total_count;
				break;
		}

		$this->items = $data;

		$this->set_pagination_args( array(
				'total_items' => $total_items,
				'per_page'    => $per_page,
				'total_pages' => ceil( $total_items / $per_page )
			)
		);
	}
}<|MERGE_RESOLUTION|>--- conflicted
+++ resolved
@@ -37,11 +37,7 @@
 
 		include AFFILIATEWP_PLUGIN_DIR . 'includes/admin/affiliates/edit.php';
 
-<<<<<<< HEAD
 	} elseif ( 'review_affiliate' === $action ) {
-=======
-	} else if ( isset( $_GET['action'] ) && 'review_affiliate' == $_GET['action'] ) {
->>>>>>> 30a74c66
 
 		include AFFILIATEWP_PLUGIN_DIR . 'includes/admin/affiliates/review.php';
 
