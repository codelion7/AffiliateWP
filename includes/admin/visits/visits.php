--- conflicted
+++ resolved
@@ -291,7 +291,8 @@
 			$search       = '';
 		}
 
-<<<<<<< HEAD
+		$per_page = $this->get_items_per_page( 'affwp_edit_visits_per_page', $this->per_page );
+
 		$args = array(
 			'number'       => $this->per_page,
 			'offset'       => $this->per_page * ( $page - 1 ),
@@ -306,22 +307,7 @@
 		$this->total_count = affiliate_wp()->visits->count( $args );
 
 		return affiliate_wp()->visits->get_visits( $args );
-=======
-		$per_page = $this->get_items_per_page( 'affwp_edit_visits_per_page', $this->per_page );
-
-		$visits = affiliate_wp()->visits->get_visits( array(
-			'number'          => $per_page,
-			'offset'          => $per_page * ( $page - 1 ),
-			'affiliate_id'    => $affiliate_id,
-			'referral_id'     => $referral_id,
-			'referral_status' => $status,
-			'date'            => $date,
-			'orderby'         => $orderby,
-			'order'           => $order,
-			'search'          => $search
-		) );
-		return $visits;
->>>>>>> 897a5a0d
+
 	}
 
 	/**
