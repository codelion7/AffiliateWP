--- conflicted
+++ resolved
@@ -11,24 +11,15 @@
 	public function get_integrations() {
 
 		return array(
-<<<<<<< HEAD
 			'edd'          => 'Easy Digital Downloads',
 			'exchange'     => 'iThemes Exchange',
 			'gravityforms' => 'Gravity Forms',
 			'rcp'          => 'Restrict Content Pro',
+			'pmp'          => 'Paid Memberships Pro',
 			'shopp'        => 'Shopp',
+			'wishlist'     => 'Wishlist Memberships',
 			'woocommerce'  => 'WooCommerce',
 			'wpec'         => 'WP e-Commerce',
-=======
-			'edd'         => 'Easy Digital Downloads',
-			'exchange'    => 'iThemes Exchange',
-			'rcp'         => 'Restrict Content Pro',
-			'pmp'         => 'Paid Memberships Pro',
-			'shopp'       => 'Shopp',
-			'wishlist'    => 'Wishlist Memberships',
-			'woocommerce' => 'WooCommerce',
-			'wpec'        => 'WP e-Commerce',
->>>>>>> ddb666be
 		);
 	}
 
